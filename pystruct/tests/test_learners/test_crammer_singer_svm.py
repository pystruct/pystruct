
import numpy as np
from numpy.testing import (assert_array_equal, assert_array_almost_equal,
                           assert_almost_equal, assert_equal)
from nose.tools import assert_greater
from nose import SkipTest

from sklearn.datasets import make_blobs
from sklearn.metrics import f1_score

from pystruct.models import MultiClassClf
from pystruct.learners import (OneSlackSSVM, NSlackSSVM, SubgradientSSVM)


def test_crammer_singer_model():
    X, Y = make_blobs(n_samples=80, centers=3, random_state=42)
    # we have to add a constant 1 feature by hand :-/
    X = np.hstack([X, np.ones((X.shape[0], 1))])

    pbl = MultiClassClf(n_features=3, n_classes=3)

    # test inference energy
    rng = np.random.RandomState(0)
    w = rng.uniform(size=pbl.size_joint_feature)
    x = X[0]
    y, energy = pbl.inference(x, w, return_energy=True)
    assert_almost_equal(energy, np.dot(w, pbl.joint_feature(x, y)))

    # test inference result:
    energies = [np.dot(w, pbl.joint_feature(x, y_hat)) for y_hat in range(3)]
    assert_equal(np.argmax(energies), y)

    # test loss_augmented inference energy
    y, energy = pbl.loss_augmented_inference(x, Y[0], w, return_energy=True)
    assert_almost_equal(energy, np.dot(w, pbl.joint_feature(x, y)) + pbl.loss(Y[0], y))

    # test batch versions
    Y_batch = pbl.batch_inference(X, w)
    Y_ = [pbl.inference(x, w) for x in X]
    assert_array_equal(Y_batch, Y_)

    Y_batch = pbl.batch_loss_augmented_inference(X, Y, w)
    Y_ = [pbl.loss_augmented_inference(x, y, w) for x, y in zip(X, Y)]
    assert_array_equal(Y_batch, Y_)

    loss_batch = pbl.batch_loss(Y, Y_)
    loss = [pbl.loss(y, y_) for y, y_ in zip(Y, Y_)]
    assert_array_equal(loss_batch, loss)


def test_crammer_singer_model_class_weight():
    X, Y = make_blobs(n_samples=80, centers=3, random_state=42)
    # we have to add a constant 1 feature by hand :-/
    X = np.hstack([X, np.ones((X.shape[0], 1))])

    pbl = MultiClassClf(n_features=3, n_classes=3, class_weight=[1, 2, 1])

    rng = np.random.RandomState(0)
    w = rng.uniform(size=pbl.size_joint_feature)
    # test inference energy
    x = X[0]
    y, energy = pbl.inference(x, w, return_energy=True)
    assert_almost_equal(energy, np.dot(w, pbl.joint_feature(x, y)))

    # test inference_result:
    energies = [np.dot(w, pbl.joint_feature(x, y_hat)) for y_hat in range(3)]
    assert_equal(np.argmax(energies), y)

    # test loss_augmented inference energy
    y, energy = pbl.loss_augmented_inference(x, Y[0], w, return_energy=True)
    assert_almost_equal(energy, np.dot(w, pbl.joint_feature(x, y)) + pbl.loss(Y[0], y))

    # test batch versions
    Y_batch = pbl.batch_inference(X, w)
    Y_ = [pbl.inference(x, w) for x in X]
    assert_array_equal(Y_batch, Y_)

    Y_batch = pbl.batch_loss_augmented_inference(X, Y, w)
    Y_ = [pbl.loss_augmented_inference(x, y, w) for x, y in zip(X, Y)]
    assert_array_equal(Y_batch, Y_)

    loss_batch = pbl.batch_loss(Y, Y_)
    loss = [pbl.loss(y, y_) for y, y_ in zip(Y, Y_)]
    assert_array_equal(loss_batch, loss)


def test_simple_1d_dataset_cutting_plane():
    # 10 1d datapoints between 0 and 1
    X = np.random.uniform(size=(30, 1))
    Y = (X.ravel() > 0.5).astype(np.int)
    # we have to add a constant 1 feature by hand :-/
    X = np.hstack([X, np.ones((X.shape[0], 1))])
    pbl = MultiClassClf(n_features=2)
    svm = NSlackSSVM(pbl, check_constraints=True, C=10000)
    svm.fit(X, Y)
    assert_array_equal(Y, np.hstack(svm.predict(X)))


def test_blobs_2d_cutting_plane():
    # make two gaussian blobs
    X, Y = make_blobs(n_samples=80, centers=3, random_state=42)
    # we have to add a constant 1 feature by hand :-/
    X = np.hstack([X, np.ones((X.shape[0], 1))])

    X_train, X_test, Y_train, Y_test = X[:40], X[40:], Y[:40], Y[40:]

    pbl = MultiClassClf(n_features=3, n_classes=3)
    svm = NSlackSSVM(pbl, check_constraints=True, C=1000,
                     batch_size=1)

    svm.fit(X_train, Y_train)
    assert_array_equal(Y_test, np.hstack(svm.predict(X_test)))


def test_blobs_2d_one_slack():
    # make two gaussian blobs
    X, Y = make_blobs(n_samples=80, centers=3, random_state=42)
    # we have to add a constant 1 feature by hand :-/
    X = np.hstack([X, np.ones((X.shape[0], 1))])

    X_train, X_test, Y_train, Y_test = X[:40], X[40:], Y[:40], Y[40:]

    pbl = MultiClassClf(n_features=3, n_classes=3)
    svm = OneSlackSSVM(pbl, check_constraints=True, C=1000)

    svm.fit(X_train, Y_train)
    assert_array_equal(Y_test, np.hstack(svm.predict(X_test)))


def test_blobs_2d_subgradient():
    # make two gaussian blobs
    X, Y = make_blobs(n_samples=80, centers=3, random_state=42)
    # we have to add a constant 1 feature by hand :-/
    X = np.hstack([X, np.ones((X.shape[0], 1))])
    X_train, X_test, Y_train, Y_test = X[:40], X[40:], Y[:40], Y[40:]

    pbl = MultiClassClf(n_features=3, n_classes=3)
    svm = SubgradientSSVM(pbl, C=1000)

    svm.fit(X_train, Y_train)
    assert_array_equal(Y_test, np.hstack(svm.predict(X_test)))


def test_equal_class_weights():
    # test that equal class weight is the same as no class weight
    X, Y = make_blobs(n_samples=80, centers=3, random_state=42)
    X = np.hstack([X, np.ones((X.shape[0], 1))])
    X_train, X_test, Y_train, Y_test = X[:40], X[40:], Y[:40], Y[40:]

    pbl = MultiClassClf(n_features=3, n_classes=3)
    svm = OneSlackSSVM(pbl, C=10)

    svm.fit(X_train, Y_train)
    predict_no_class_weight = svm.predict(X_test)

    pbl_class_weight = MultiClassClf(n_features=3, n_classes=3,
                                     class_weight=np.ones(3))
    svm_class_weight = OneSlackSSVM(pbl_class_weight, C=10)
    svm_class_weight.fit(X_train, Y_train)
    predict_class_weight = svm_class_weight.predict(X_test)

    assert_array_equal(predict_no_class_weight, predict_class_weight)
    assert_array_almost_equal(svm.w, svm_class_weight.w)


def test_class_weights():
    X, Y = make_blobs(n_samples=210, centers=3, random_state=1, cluster_std=3,
                      shuffle=False)
    X = np.hstack([X, np.ones((X.shape[0], 1))])
    X, Y = X[:170], Y[:170]

    pbl = MultiClassClf(n_features=3, n_classes=3)
    svm = OneSlackSSVM(pbl, C=10)

    svm.fit(X, Y)

    weights = 1. / np.bincount(Y)
    weights *= len(weights) / np.sum(weights)
    pbl_class_weight = MultiClassClf(n_features=3, n_classes=3,
                                     class_weight=weights)
    svm_class_weight = OneSlackSSVM(pbl_class_weight, C=10)
    svm_class_weight.fit(X, Y)

<<<<<<< HEAD
    assert_greater(f1_score(Y, svm_class_weight.predict(X) , average='micro'),
                   f1_score(Y, svm.predict(X)              , average='micro'))
=======
    assert_greater(f1_score(Y, svm_class_weight.predict(X), average='macro'),
                   f1_score(Y, svm.predict(X), average='macro'))
>>>>>>> e69908eb


def test_class_weights_rescale_C():
    # check that our crammer-singer implementation with class weights and
    # rescale_C=True is the same as LinearSVC's c-s class_weight implementation
    raise SkipTest("class weight test needs update")
    from sklearn.svm import LinearSVC
    X, Y = make_blobs(n_samples=210, centers=3, random_state=1, cluster_std=3,
                      shuffle=False)
    X = np.hstack([X, np.ones((X.shape[0], 1))])

    weights = len(Y) / (np.bincount(Y) * len(np.unique(Y)))
    pbl_class_weight = MultiClassClf(n_features=3, n_classes=3,
                                     class_weight=weights, rescale_C=True)
    svm_class_weight = OneSlackSSVM(pbl_class_weight, C=10, tol=1e-5)
    svm_class_weight.fit(X, Y)

    try:
        linearsvm = LinearSVC(multi_class='crammer_singer',
<<<<<<< HEAD
                              fit_intercept=False, class_weight='balanced', C=10)
=======
                              fit_intercept=False, class_weight='balanced',
                              C=10)
>>>>>>> e69908eb
        linearsvm.fit(X, Y)

        assert_array_almost_equal(svm_class_weight.w, linearsvm.coef_.ravel(),
                                  2) #3 --> fail :-/
    except TypeError:
        # travis has a really old sklearn version that doesn't support
        # class_weight in LinearSVC
        pass<|MERGE_RESOLUTION|>--- conflicted
+++ resolved
@@ -181,25 +181,20 @@
     svm_class_weight = OneSlackSSVM(pbl_class_weight, C=10)
     svm_class_weight.fit(X, Y)
 
-<<<<<<< HEAD
-    assert_greater(f1_score(Y, svm_class_weight.predict(X) , average='micro'),
-                   f1_score(Y, svm.predict(X)              , average='micro'))
-=======
     assert_greater(f1_score(Y, svm_class_weight.predict(X), average='macro'),
                    f1_score(Y, svm.predict(X), average='macro'))
->>>>>>> e69908eb
 
 
 def test_class_weights_rescale_C():
     # check that our crammer-singer implementation with class weights and
     # rescale_C=True is the same as LinearSVC's c-s class_weight implementation
-    raise SkipTest("class weight test needs update")
     from sklearn.svm import LinearSVC
     X, Y = make_blobs(n_samples=210, centers=3, random_state=1, cluster_std=3,
                       shuffle=False)
     X = np.hstack([X, np.ones((X.shape[0], 1))])
 
-    weights = len(Y) / (np.bincount(Y) * len(np.unique(Y)))
+    weights = 1. / np.bincount(Y)
+    weights *= len(weights) / np.sum(weights)
     pbl_class_weight = MultiClassClf(n_features=3, n_classes=3,
                                      class_weight=weights, rescale_C=True)
     svm_class_weight = OneSlackSSVM(pbl_class_weight, C=10, tol=1e-5)
@@ -207,12 +202,8 @@
 
     try:
         linearsvm = LinearSVC(multi_class='crammer_singer',
-<<<<<<< HEAD
-                              fit_intercept=False, class_weight='balanced', C=10)
-=======
                               fit_intercept=False, class_weight='balanced',
                               C=10)
->>>>>>> e69908eb
         linearsvm.fit(X, Y)
 
         assert_array_almost_equal(svm_class_weight.w, linearsvm.coef_.ravel(),
