--- conflicted
+++ resolved
@@ -270,18 +270,9 @@
         return 1. - np.sum(losses) / float(np.sum(max_losses))
 
     def _objective(self, X, Y):
-<<<<<<< HEAD
         constraints = self.parallel(find_constraint_latent_map,
                 ((self.model, x, y, self.w) for x, y in zip(X, Y)))
         slacks = zip(*constraints)[2]
-=======
-        constraints = Parallel(
-            n_jobs=self.n_jobs,
-            verbose=self.verbose - 1)(delayed(find_constraint_latent)(
-                self.model, x, y, self.w)
-                for x, y in zip(X, Y))
-        slacks = list(zip(*constraints))[2]
->>>>>>> e93a84ae
         slacks = np.maximum(slacks, 0)
 
         objective = np.sum(slacks) * self.C + np.sum(self.w ** 2) / 2.
