######################
# (c) 2012 Andreas Mueller <amueller@ais.uni-bonn.de>
# License: BSD 3-clause
#

from time import time
import numpy as np

from sklearn.externals.joblib import Parallel, delayed, cpu_count
from sklearn.utils import gen_even_slices

from .subgradient_ssvm import SubgradientSSVM
from ..utils import find_constraint_latent


class SubgradientLatentSSVM(SubgradientSSVM):
    """Latent Variable Structured SVM solver using subgradient descent.

    Implements a margin rescaled with l1 slack penalty.
    By default, a constant learning rate is used.
    It is also possible to use the adaptive learning rate found by AdaGrad.

    This class implements online subgradient descent. If n_jobs != 1,
    small batches of size n_jobs are used to exploit parallel inference.
    If inference is fast, use n_jobs=1.

    Parameters
    ----------
    model : StructuredModel
        Object containing model structure. Has to implement
        `loss`, `inference` and `loss_augmented_inference`.

    max_iter : int, default=100
        Maximum number of passes over dataset to find constraints and perform
        updates.

    C : float, default=1.
        Regularization parameter

    verbose : int, default=0
        Verbosity.

    learning_rate : float or 'auto', default='auto'
        Learning rate used in subgradient descent. If 'auto', the pegasos
        schedule is used, which starts with ``learning_rate = n_samples * C``.

    momentum : float, default=0.0
        Momentum used in subgradient descent.

    n_jobs : int, default=1
        Number of parallel jobs for inference. -1 means as many as cpus.

    show_loss_every : int, default=0
        Controlls how often the hamming loss is computed (for monitoring
        purposes). Zero means never, otherwise it will be computed very
        show_loss_every'th epoch.

    decay_exponent : float, default=1
        Exponent for decaying learning rate. Effective learning rate is
        ``learning_rate / (decay_t0 + t)** decay_exponent``. Zero means no decay.

    decay_t0 : float, default=10
        Offset for decaying learning rate. Effective learning rate is
        ``learning_rate / (decay_t0 + t)** decay_exponent``.

    break_on_no_constraints : bool, default=True
        Break when there are no new constraints found.

    averaging : string, default=None
        Whether and how to average weights. Possible options are 'linear', 'squared' and None.
        The string reflects the weighting of the averaging:

            - linear: ``w_avg ~ w_1 + 2 * w_2 + ... + t * w_t``

            - squared: ``w_avg ~ w_1 + 4 * w_2 + ... + t**2 * w_t``

        Uniform averaging is not implemented as it is worse than linear
        weighted averaging or no averaging.



    Attributes
    ----------
    w : nd-array, shape=(model.size_joint_feature,)
        The learned weights of the SVM.

    ``loss_curve_`` : list of float
        List of loss values if show_loss_every > 0.

    ``objective_curve_`` : list of float
       Primal objective after each pass through the dataset.

    ``timestamps_`` : list of int
       Total training time stored before each iteration.

    """
    def __init__(self, model, max_iter=100, C=1.0, verbose=0, momentum=0.,
                 learning_rate='auto', n_jobs=1,
                 show_loss_every=0, decay_exponent=1, decay_t0=10,
                 break_on_no_constraints=True, logger=None, averaging=None):
        SubgradientSSVM.__init__(
            self, model, max_iter, C, verbose=verbose, n_jobs=n_jobs,
            show_loss_every=show_loss_every, decay_exponent=decay_exponent,
            momentum=momentum, learning_rate=learning_rate,
            break_on_no_constraints=break_on_no_constraints, logger=logger,
            decay_t0=decay_t0, averaging=averaging)

    def fit(self, X, Y, H_init=None, warm_start=False, initialize=True):
        """Learn parameters using subgradient descent.

        Parameters
        ----------
        X : iterable
            Traing instances. Contains the structured input objects.
            No requirement on the particular form of entries of X is made.

        Y : iterable
            Training labels. Contains the strctured labels for inputs in X.
            Needs to have the same length as X.

        constraints : None
            Discarded. Only for API compatibility currently.

        warm_start : boolean, default=False
            Whether to restart a previous fit.

        initialize : boolean, default=True
            Whether to initialize the model for the data.
            Leave this true except if you really know what you are doing.
        """
        if self.verbose > 0:
            print("Training latent subgradient structural SVM")
        if initialize:
            self.model.initialize(X, Y)
        self.grad_old = np.zeros(self.model.size_joint_feature)
        if not warm_start:
            self.w = getattr(self, "w", np.random.normal(
                0, 1, size=self.model.size_joint_feature))
            self.timestamps_ = [time()]
            self.objective_curve_ = []
            if self.learning_rate == "auto":
                self.learning_rate_ = self.C * len(X)
            else:
                self.learning_rate_ = self.learning_rate
        else:
            # hackety hack
            self.timestamps_[0] = time() - self.timestamps_[-1]
        w = self.w.copy()
        n_samples = len(X)
        try:
            # catch ctrl+c to stop training
            for iteration in range(self.max_iter):
                self.timestamps_.append(time() - self.timestamps_[0])
                positive_slacks = 0
                objective = 0.
                #verbose = max(0, self.verbose - 3)

                if self.n_jobs == 1:
                    # online learning
                    for x, y in zip(X, Y):
                        h = self.model.latent(x, y, w)
                        h_hat = self.model.loss_augmented_inference(
                            x, h, w, relaxed=True)
                        delta_joint_feature = (
                            self.model.joint_feature(x, h)
                            - self.model.joint_feature(x, h_hat))
                        slack = (-np.dot(delta_joint_feature, w)
                                 + self.model.loss(h, h_hat))
                        objective += np.maximum(slack, 0)
                        if slack > 0:
                            positive_slacks += 1
                        w = self._solve_subgradient(delta_joint_feature, n_samples, w)
                else:
                    #generate batches of size n_jobs
                    #to speed up inference
                    if self.n_jobs == -1:
                        n_jobs = cpu_count()
                    else:
                        n_jobs = self.j_jobs

                    n_batches = int(np.ceil(float(len(X)) / n_jobs))
                    slices = gen_even_slices(n_samples, n_batches)
                    for batch in slices:
                        X_b = X[batch]
                        Y_b = Y[batch]
                        verbose = self.verbose - 1
                        candidate_constraints = Parallel(
                            n_jobs=self.n_jobs,
                            verbose=verbose)(delayed(find_constraint_latent)(
                                self.model, x, y, w)
                                for x, y in zip(X_b, Y_b))
                        djoint_feature = np.zeros(self.model.size_joint_feature)
                        for x, y, constraint in zip(X_b, Y_b,
                                                    candidate_constraints):
                            y_hat, delta_joint_feature, slack, loss = constraint
                            objective += slack
                            djoint_feature += delta_joint_feature
                            if slack > 0:
                                positive_slacks += 1
                        djoint_feature /= float(len(X_b))
                        w = self._solve_subgradient(djoint_feature, n_samples, w)

                # some statistics
                objective *= self.C
                objective += np.sum(self.w ** 2) / 2.

                if positive_slacks == 0:
                    print("No additional constraints")
                    if self.break_on_no_constraints:
                        break
                if self.verbose > 0:
                    print(self)
                    print("iteration %d" % iteration)
                    print("positive slacks: %d, "
                          "objective: %f" %
                          (positive_slacks, objective))
                self.objective_curve_.append(objective)

                if self.verbose > 2:
                    print(self.w)

                self._compute_training_loss(X, Y, iteration)
                if self.logger is not None:
                    self.logger(self, iteration)

        except KeyboardInterrupt:
            pass
        self.timestamps_.append(time() - self.timestamps_[0])
        self.objective_curve_.append(self._objective(X, Y))
        if self.logger is not None:
            self.logger(self, 'final')
        if self.verbose:
            if self.objective_curve_:
                print("final objective: %f" % self.objective_curve_[-1])
            if self.verbose and self.n_jobs == 1:
                print("calls to inference: %d" % self.model.inference_calls)
        return self

    def predict(self, X):
        prediction = SubgradientSSVM.predict(self, X)
        return [self.model.label_from_latent(h) for h in prediction]

    def predict_latent(self, X):
        return SubgradientSSVM.predict(self, X)

    def score(self, X, Y):
        """Compute score as 1 - loss over whole data set.

        Returns the average accuracy (in terms of model.loss)
        over X and Y.

        Parameters
        ----------
        X : iterable
            Evaluation data.

        Y : iterable
            True labels.

        Returns
        -------
        score : float
            Average of 1 - loss over training examples.
        """
        if hasattr(self.model, 'batch_loss'):
            losses = self.model.batch_loss(
                Y, self.model.batch_inference(X, self.w))
        else:
            losses = [self.model.loss(y, self.model.inference(y, self.w))
                      for y, y_pred in zip(Y, self.predict(X))]
        max_losses = [self.model.max_loss(y) for y in Y]
        return 1. - np.sum(losses) / float(np.sum(max_losses))

    def _objective(self, X, Y):
        constraints = Parallel(
            n_jobs=self.n_jobs,
<<<<<<< HEAD
            verbose=self.verbose)(delayed(find_constraint_latent)(
=======
            verbose=max(self.verbose - 1, 0))(delayed(find_constraint_latent)(
>>>>>>> e69908eb
                self.model, x, y, self.w)
                for x, y in zip(X, Y))
        slacks = list(zip(*constraints))[2]
        slacks = np.maximum(slacks, 0)

        objective = np.sum(slacks) * self.C + np.sum(self.w ** 2) / 2.
        return objective<|MERGE_RESOLUTION|>--- conflicted
+++ resolved
@@ -274,11 +274,7 @@
     def _objective(self, X, Y):
         constraints = Parallel(
             n_jobs=self.n_jobs,
-<<<<<<< HEAD
-            verbose=self.verbose)(delayed(find_constraint_latent)(
-=======
             verbose=max(self.verbose - 1, 0))(delayed(find_constraint_latent)(
->>>>>>> e69908eb
                 self.model, x, y, self.w)
                 for x, y in zip(X, Y))
         slacks = list(zip(*constraints))[2]
