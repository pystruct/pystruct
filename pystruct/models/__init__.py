--- conflicted
+++ resolved
@@ -9,26 +9,10 @@
 from .unstructured_svm import BinaryClf, MultiClassClf
 from .multilabel_svm import MultiLabelClf
 from .edge_feature_graph_crf import EdgeFeatureGraphCRF
-<<<<<<< HEAD
-<<<<<<< HEAD
-from .simple_edge_feature_graph_crf import SimpleEdgeFeatureGraphCRF
-=======
 from .potts_edge_feature_graph_crf import PottsEdgeFeatureGraphCRF
->>>>>>> potts model
-=======
-from .potts_edge_feature_graph_crf import PottsEdgeFeatureGraphCRF
->>>>>>> 9d3603ec
 
 __all__ = ["StructuredModel", "CRF", "GridCRF", "GraphCRF",
            "DirectionalGridCRF", "BinaryClf", "LatentGridCRF",
            "LatentDirectionalGridCRF", "MultiClassClf", "LatentGraphCRF",
            "MultiLabelClf", "ChainCRF", "LatentNodeCRF", "EdgeFeatureGraphCRF",
-<<<<<<< HEAD
-<<<<<<< HEAD
-           "EdgeFeatureLatentNodeCRF", "SimpleEdgeFeatureGraphCRF"]
-=======
-           "EdgeFeatureLatentNodeCRF", "PottsEdgeFeatureGraphCRF"]
->>>>>>> potts model
-=======
-           "EdgeFeatureLatentNodeCRF", "PottsEdgeFeatureGraphCRF"]
->>>>>>> 9d3603ec
+           "EdgeFeatureLatentNodeCRF", "PottsEdgeFeatureGraphCRF"]